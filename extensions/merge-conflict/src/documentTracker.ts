/*---------------------------------------------------------------------------------------------
 *  Copyright (c) Microsoft Corporation. All rights reserved.
 *  Licensed under the MIT License. See License.txt in the project root for license information.
 *--------------------------------------------------------------------------------------------*/

import * as vscode from 'vscode';
import { MergeConflictParser } from './mergeConflictParser';
import * as interfaces from './interfaces';
import { Delayer } from './delayer';

class ScanTask {
	public origins: Set<string> = new Set<string>();
	public delayTask: Delayer<interfaces.IDocumentMergeConflict[]>;

	constructor(delayTime: number, initialOrigin: string) {
		this.origins.add(initialOrigin);
		this.delayTask = new Delayer<interfaces.IDocumentMergeConflict[]>(delayTime);
	}

	public addOrigin(name: string): boolean {
		if (this.origins.has(name)) {
			return false;
		}

		return false;
	}

	public hasOrigin(name: string): boolean {
		return this.origins.has(name);
	}
}

class OriginDocumentMergeConflictTracker implements interfaces.IDocumentMergeConflictTracker {
	constructor(private parent: DocumentMergeConflictTracker, private origin: string) {
	}

	getConflicts(document: vscode.TextDocument): PromiseLike<interfaces.IDocumentMergeConflict[]> {
		return this.parent.getConflicts(document, this.origin);
	}

	isPending(document: vscode.TextDocument): boolean {
		return this.parent.isPending(document, this.origin);
	}

	forget(document: vscode.TextDocument) {
		this.parent.forget(document);
	}
}

export default class DocumentMergeConflictTracker implements vscode.Disposable, interfaces.IDocumentMergeConflictTrackerService {
	private cache: Map<string, ScanTask> = new Map();
	private delayExpireTime: number = 300;

	getConflicts(document: vscode.TextDocument, origin: string): PromiseLike<interfaces.IDocumentMergeConflict[]> {
		// Attempt from cache

		let key = this.getCacheKey(document);

		if (!key) {
			// Document doesnt have a uri, can't cache it, so return
			return Promise.resolve(this.getConflictsOrEmpty(document, [origin]));
		}

		let cacheItem = this.cache.get(key);
		if (!cacheItem) {
			cacheItem = new ScanTask(this.delayExpireTime, origin);
			this.cache.set(key, cacheItem);
		}
		else {
			cacheItem.addOrigin(origin);
		}

		return cacheItem.delayTask.trigger(() => {
			let conflicts = this.getConflictsOrEmpty(document, Array.from(cacheItem!.origins));

			if (this.cache) {
				this.cache.delete(key!);
			}

			return conflicts;
		});
	}

	isPending(document: vscode.TextDocument, origin: string): boolean {
		if (!document) {
			return false;
		}

		let key = this.getCacheKey(document);
		if (!key) {
			return false;
		}

		var task = this.cache.get(key);

		if (!task) {
			return false;
		}

		return task.hasOrigin(origin);
	}

	createTracker(origin: string): interfaces.IDocumentMergeConflictTracker {
		return new OriginDocumentMergeConflictTracker(this, origin);
	}

	forget(document: vscode.TextDocument) {
		let key = this.getCacheKey(document);

		if (key) {
			this.cache.delete(key);
		}
	}

	dispose() {
		this.cache.clear();
	}

<<<<<<< HEAD
	private getConflictsOrEmpty(document: vscode.TextDocument): interfaces.IDocumentMergeConflict[] {
		const containsConflict = MergeConflictParser.containsConflict(document);
=======
	private getConflictsOrEmpty(document: vscode.TextDocument, origins: string[]): interfaces.IDocumentMergeConflict[] {
		let stepStart = process.hrtime();
		const containsConflict = MergeConflictParser.containsConflict(document);
		let stepEnd = process.hrtime(stepStart);

		console.info('[%s] %s -> Check document execution time: %dms', origins.join(', '), document.uri.toString(), stepEnd[1] / 1000000);

>>>>>>> 537deb52
		if (!containsConflict) {
			return [];
		}

		const conflicts = MergeConflictParser.scanDocument(document);
<<<<<<< HEAD
=======
		stepEnd = process.hrtime(stepStart);

		console.info('[%s] %s -> Find conflict regions execution time: %dms', origins.join(', '), document.uri.toString(), stepEnd[1] / 1000000);

>>>>>>> 537deb52
		return conflicts;
	}

	private getCacheKey(document: vscode.TextDocument): string | null {
		if (document.uri && document.uri) {
			return document.uri.toString();
		}

		return null;
	}
}
<|MERGE_RESOLUTION|>--- conflicted
+++ resolved
@@ -49,7 +49,7 @@
 
 export default class DocumentMergeConflictTracker implements vscode.Disposable, interfaces.IDocumentMergeConflictTrackerService {
 	private cache: Map<string, ScanTask> = new Map();
-	private delayExpireTime: number = 300;
+	private delayExpireTime: number = 250;
 
 	getConflicts(document: vscode.TextDocument, origin: string): PromiseLike<interfaces.IDocumentMergeConflict[]> {
 		// Attempt from cache
@@ -116,30 +116,14 @@
 		this.cache.clear();
 	}
 
-<<<<<<< HEAD
-	private getConflictsOrEmpty(document: vscode.TextDocument): interfaces.IDocumentMergeConflict[] {
+	private getConflictsOrEmpty(document: vscode.TextDocument, origins: string[]): interfaces.IDocumentMergeConflict[] {
 		const containsConflict = MergeConflictParser.containsConflict(document);
-=======
-	private getConflictsOrEmpty(document: vscode.TextDocument, origins: string[]): interfaces.IDocumentMergeConflict[] {
-		let stepStart = process.hrtime();
-		const containsConflict = MergeConflictParser.containsConflict(document);
-		let stepEnd = process.hrtime(stepStart);
 
-		console.info('[%s] %s -> Check document execution time: %dms', origins.join(', '), document.uri.toString(), stepEnd[1] / 1000000);
-
->>>>>>> 537deb52
 		if (!containsConflict) {
 			return [];
 		}
 
 		const conflicts = MergeConflictParser.scanDocument(document);
-<<<<<<< HEAD
-=======
-		stepEnd = process.hrtime(stepStart);
-
-		console.info('[%s] %s -> Find conflict regions execution time: %dms', origins.join(', '), document.uri.toString(), stepEnd[1] / 1000000);
-
->>>>>>> 537deb52
 		return conflicts;
 	}
 
