/*---------------------------------------------------------------------------------------------
 *  Copyright (c) Microsoft Corporation. All rights reserved.
 *  Licensed under the MIT License. See License.txt in the project root for license information.
 *--------------------------------------------------------------------------------------------*/

export const INSERT_CODE_CELL_ABOVE_COMMAND_ID = 'workbench.notebook.code.insertCellAbove';
export const INSERT_CODE_CELL_BELOW_COMMAND_ID = 'workbench.notebook.code.insertCellBelow';
export const INSERT_MARKDOWN_CELL_ABOVE_COMMAND_ID = 'workbench.notebook.markdown.insertCellAbove';
export const INSERT_MARKDOWN_CELL_BELOW_COMMAND_ID = 'workbench.notebook.markdown.insertCellBelow';

export const EDIT_CELL_COMMAND_ID = 'workbench.notebook.cell.edit';
export const SAVE_CELL_COMMAND_ID = 'workbench.notebook.cell.save';
export const DELETE_CELL_COMMAND_ID = 'workbench.notebook.cell.delete';

export const MOVE_CELL_UP_COMMAND_ID = 'workbench.notebook.cell.moveUp';
export const MOVE_CELL_DOWN_COMMAND_ID = 'workbench.notebook.cell.moveDown';
export const COPY_CELL_UP_COMMAND_ID = 'workbench.notebook.cell.copyUp';
export const COPY_CELL_DOWN_COMMAND_ID = 'workbench.notebook.cell.copyDown';

export const EXECUTE_CELL_COMMAND_ID = 'workbench.notebook.cell.execute';

// Cell sizing related
export const CELL_MARGIN = 32;
export const EDITOR_TOP_PADDING = 8;
export const EDITOR_BOTTOM_PADDING = 8;
export const EDITOR_TOOLBAR_HEIGHT = 22;
<<<<<<< HEAD
export const RUN_BUTTON_WIDTH = 20;
=======

// Context Keys
export const NOTEBOOK_CELL_TYPE_CONTEXT_KEY = 'notebookCellType';
>>>>>>> a67cde20
<|MERGE_RESOLUTION|>--- conflicted
+++ resolved
@@ -24,10 +24,7 @@
 export const EDITOR_TOP_PADDING = 8;
 export const EDITOR_BOTTOM_PADDING = 8;
 export const EDITOR_TOOLBAR_HEIGHT = 22;
-<<<<<<< HEAD
 export const RUN_BUTTON_WIDTH = 20;
-=======
 
 // Context Keys
-export const NOTEBOOK_CELL_TYPE_CONTEXT_KEY = 'notebookCellType';
->>>>>>> a67cde20
+export const NOTEBOOK_CELL_TYPE_CONTEXT_KEY = 'notebookCellType';