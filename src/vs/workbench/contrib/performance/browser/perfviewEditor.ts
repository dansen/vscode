--- conflicted
+++ resolved
@@ -124,15 +124,9 @@
 				md.blank();
 				this._addRawPerfMarks(md);
 				md.blank();
-<<<<<<< HEAD
 				// this._addLoaderStats(md, stats);
 				// md.blank();
 				// this._addCachedDataStats(md);
-=======
-				this._addLoaderStats(md, stats);
-				md.blank();
-				this._addCachedDataStats(md);
->>>>>>> b80faf9e
 
 				this._model.setValue(md.value);
 			}
@@ -240,20 +234,20 @@
 		}
 	}
 
-	private _addLoaderStats(md: MarkdownBuilder, stats: LoaderStats): void {
-		md.heading(2, 'Loader Stats');
-		md.heading(3, 'Load AMD-module');
-		md.table(['Module', 'Duration'], stats.amdLoad);
-		md.blank();
-		md.heading(3, 'Load commonjs-module');
-		md.table(['Module', 'Duration'], stats.nodeRequire);
-		md.blank();
-		md.heading(3, 'Invoke AMD-module factory');
-		md.table(['Module', 'Duration'], stats.amdInvoke);
-		md.blank();
-		md.heading(3, 'Invoke commonjs-module');
-		md.table(['Module', 'Duration'], stats.nodeEval);
-	}
+	// private _addLoaderStats(md: MarkdownBuilder, stats: LoaderStats): void {
+	// 	md.heading(2, 'Loader Stats');
+	// 	md.heading(3, 'Load AMD-module');
+	// 	md.table(['Module', 'Duration'], stats.amdLoad);
+	// 	md.blank();
+	// 	md.heading(3, 'Load commonjs-module');
+	// 	md.table(['Module', 'Duration'], stats.nodeRequire);
+	// 	md.blank();
+	// 	md.heading(3, 'Invoke AMD-module factory');
+	// 	md.table(['Module', 'Duration'], stats.amdInvoke);
+	// 	md.blank();
+	// 	md.heading(3, 'Invoke commonjs-module');
+	// 	md.table(['Module', 'Duration'], stats.nodeEval);
+	// }
 
 	// private _addCachedDataStats(md: MarkdownBuilder): void {
 
